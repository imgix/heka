/***** BEGIN LICENSE BLOCK *****
# This Source Code Form is subject to the terms of the Mozilla Public
# License, v. 2.0. If a copy of the MPL was not distributed with this file,
# You can obtain one at http://mozilla.org/MPL/2.0/.
#
# The Initial Developer of the Original Code is the Mozilla Foundation.
# Portions created by the Initial Developer are Copyright (C) 2012
# the Initial Developer. All Rights Reserved.
#
# Contributor(s):
#   Victor Ng (vng@mozilla.com)
#
# ***** END LICENSE BLOCK *****/

// Hekad configuration.

package main

import (
	"fmt"
	"github.com/bbangert/toml"
<<<<<<< HEAD
	"path/filepath"
=======
        "io/ioutil"
	"path/filepath"
	"os"
>>>>>>> 0ae143c9
)

type HekadConfig struct {
	Maxprocs            int    `toml:"maxprocs"`
	PoolSize            int    `toml:"poolsize"`
	DecoderPoolSize     int    `toml:"decoder_poolsize"`
	ChanSize            int    `toml:"plugin_chansize"`
	CpuProfName         string `toml:"cpuprof"`
	MemProfName         string `toml:"memprof"`
	MaxMsgLoops         uint   `toml:"max_message_loops"`
	MaxMsgProcessInject uint   `toml:"max_process_inject"`
	MaxMsgTimerInject   uint   `toml:"max_timer_inject"`
	BaseDir             string `toml:"base_dir"`
}

func LoadHekadConfig(configPath string) (config *HekadConfig, err error) {
	config = &HekadConfig{Maxprocs: 1,
		PoolSize:            100,
		DecoderPoolSize:     4,
		ChanSize:            50,
		CpuProfName:         "",
		MemProfName:         "",
		MaxMsgLoops:         4,
		MaxMsgProcessInject: 1,
		MaxMsgTimerInject:   10,
		BaseDir:             filepath.FromSlash("/var/cache/hekad"),
	}

	var configFile map[string]toml.Primitive
	var filename string
	p, err := os.Open(configPath)
	fi, err := p.Stat()

	if fi.IsDir() {
		files, _ := ioutil.ReadDir(configPath)
		for _, f := range files {
			filename = filepath.Join(configPath, f.Name())
			if _, err = toml.DecodeFile(filename, &configFile); err != nil {
				return nil, fmt.Errorf("Error decoding config file: %s", err)
			}
		}
	} else {
		if _, err = toml.DecodeFile(configPath, &configFile); err != nil {
			return nil, fmt.Errorf("Error decoding config file: %s", err)
		}
	}


	empty_ignore := map[string]interface{}{}
	parsed_config, ok := configFile["hekad"]
	if ok {
		if err = toml.PrimitiveDecodeStrict(parsed_config, &config, empty_ignore); err != nil {
			err = fmt.Errorf("Can't unmarshal config: %s", err)
		}
	}

	return
}<|MERGE_RESOLUTION|>--- conflicted
+++ resolved
@@ -9,6 +9,7 @@
 #
 # Contributor(s):
 #   Victor Ng (vng@mozilla.com)
+#   Rob Miller (rmiller@mozilla.com)
 #
 # ***** END LICENSE BLOCK *****/
 
@@ -19,13 +20,9 @@
 import (
 	"fmt"
 	"github.com/bbangert/toml"
-<<<<<<< HEAD
+	"io/ioutil"
+	"os"
 	"path/filepath"
-=======
-        "io/ioutil"
-	"path/filepath"
-	"os"
->>>>>>> 0ae143c9
 )
 
 type HekadConfig struct {
@@ -73,7 +70,6 @@
 		}
 	}
 
-
 	empty_ignore := map[string]interface{}{}
 	parsed_config, ok := configFile["hekad"]
 	if ok {
