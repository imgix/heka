--- conflicted
+++ resolved
@@ -23,22 +23,16 @@
 
 // ConfigStruct for LogfileInput plugin.
 type LogfileInputConfig struct {
-<<<<<<< HEAD
 	// Paths for all of the log files that this input should be reading.
 	LogFiles []string
 	// Hostname to use for the generated logfile message objects.
 	Hostname string
-=======
-	SincedbFlush int
-	LogFiles     []string
-	Hostname     string
 	// Interval btn hd scans for existence of watched files, in milliseconds,
 	// default 5000 (i.e. 5 seconds).
 	DiscoverInterval int
 	// Interval btn reads from open file handles, in milliseconds, default
 	// 500.
 	StatInterval int
->>>>>>> 803395b1
 }
 
 // Heka Input plugin that reads files from the filesystem, converts each line
@@ -61,15 +55,10 @@
 }
 
 func (lw *LogfileInput) ConfigStruct() interface{} {
-<<<<<<< HEAD
-	return new(LogfileInputConfig)
-=======
 	return &LogfileInputConfig{
-		SincedbFlush:     1,
 		DiscoverInterval: 5000,
 		StatInterval:     1,
 	}
->>>>>>> 803395b1
 }
 
 func (lw *LogfileInput) Init(config interface{}) (err error) {
@@ -115,16 +104,8 @@
 // Handles the actual mechanics of finding, watching, and reading from file
 // system files.
 type FileMonitor struct {
-<<<<<<< HEAD
 	// Channel onto which FileMonitor will place LogLine objects as the file
 	// is being read.
-	NewLines  chan Logline
-	stopChan  chan bool
-	seek      map[string]int64
-	discover  map[string]bool
-	fds       map[string]*os.File
-	checkStat <-chan time.Time
-=======
 	NewLines         chan Logline
 	stopChan         chan bool
 	seek             map[string]int64
@@ -133,7 +114,6 @@
 	checkStat        <-chan time.Time
 	discoverInterval time.Duration
 	statInterval     time.Duration
->>>>>>> 803395b1
 }
 
 // Tries to open specified file, adding file descriptor to the FileMonitor's
